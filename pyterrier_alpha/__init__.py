"""``pyterrier-alpha`` provides a set of utilities for working with PyTerrier that are currently under development.

Functionality provided by this package is subject to change in future versions.
"""

<<<<<<< HEAD
__version__ = '0.13.0'
=======
__version__ = '0.14.0'
>>>>>>> 94eb68b9

from pyterrier_alpha import artifact, colab, fusion, inspect, io, transform, utils, validate
from pyterrier_alpha.artifact import Artifact, ArtifactBuilder, ArtifactBuilderMode
from pyterrier_alpha.dataframe_builder import DataFrameBuilder
from pyterrier_alpha.fusion import RRFusion
from pyterrier_alpha.rbo import RBO, rbo
from pyterrier_alpha.transformer_repr import transformer_repr

__all__ = [
    'Artifact',
    'ArtifactBuilder',
    'ArtifactBuilderMode',
    'DataFrameBuilder',
    'RRFusion',
    'RBO',
    'artifact',
    'colab',
    'fusion',
    'inspect',
    'io',
    'rbo',
    'transform',
    'transformer_repr',
    'utils',
    'validate',
]<|MERGE_RESOLUTION|>--- conflicted
+++ resolved
@@ -3,11 +3,7 @@
 Functionality provided by this package is subject to change in future versions.
 """
 
-<<<<<<< HEAD
-__version__ = '0.13.0'
-=======
-__version__ = '0.14.0'
->>>>>>> 94eb68b9
+__version__ = '0.15.0'
 
 from pyterrier_alpha import artifact, colab, fusion, inspect, io, transform, utils, validate
 from pyterrier_alpha.artifact import Artifact, ArtifactBuilder, ArtifactBuilderMode
