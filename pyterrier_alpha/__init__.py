"""``pyterrier-alpha`` provides a set of utilities for working with PyTerrier that are currently under development.

Functionality provided by this package is subject to change in future versions.
"""

<<<<<<< HEAD
__version__ = '0.12.4'
=======
__version__ = '0.12.1'
>>>>>>> a9b300e8

from pyterrier_alpha import artifact, colab, inspect, io, transform, utils, validate
from pyterrier_alpha.artifact import Artifact, ArtifactBuilder, ArtifactBuilderMode
from pyterrier_alpha.dataframe_builder import DataFrameBuilder
from pyterrier_alpha.rbo import RBO, rbo
from pyterrier_alpha.transformer_repr import transformer_repr

__all__ = [
    'Artifact',
    'ArtifactBuilder',
    'ArtifactBuilderMode',
    'DataFrameBuilder',
    'RBO',
    'artifact',
    'colab',
    'inspect',
    'io',
    'rbo',
    'transform',
    'transformer_repr',
    'utils',
    'validate',
]<|MERGE_RESOLUTION|>--- conflicted
+++ resolved
@@ -3,11 +3,7 @@
 Functionality provided by this package is subject to change in future versions.
 """
 
-<<<<<<< HEAD
-__version__ = '0.12.4'
-=======
-__version__ = '0.12.1'
->>>>>>> a9b300e8
+__version__ = '0.12.5'
 
 from pyterrier_alpha import artifact, colab, inspect, io, transform, utils, validate
 from pyterrier_alpha.artifact import Artifact, ArtifactBuilder, ArtifactBuilderMode
