--- conflicted
+++ resolved
@@ -1,9 +1,5 @@
 """Module for inspecting pyterrier objects."""
-<<<<<<< HEAD
 from typing import Dict, List, Optional, Protocol, Tuple, Type, Union, runtime_checkable
-=======
-from typing import List, Optional, Protocol, runtime_checkable
->>>>>>> bda98934
 
 import pandas as pd
 import pyterrier as pt
